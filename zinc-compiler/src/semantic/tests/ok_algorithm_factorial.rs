--- conflicted
+++ resolved
@@ -56,16 +56,7 @@
         Instruction::Cast(Cast::new(false, crate::BITLENGTH_FIELD as u8)),
         Instruction::Load(Load::new(0)),
         Instruction::Mul(Mul),
-<<<<<<< HEAD
-        Instruction::PushConst(PushConst::new(
-            BigInt::from(0),
-            false,
-            crate::BITLENGTH_BYTE,
-        )),
-        Instruction::StoreByIndex(StoreByIndex::new(0, 1)),
-=======
         Instruction::Store(Store::new(0)),
->>>>>>> 505dcf20
         Instruction::PushConst(PushConst::new(
             BigInt::from(1),
             false,
