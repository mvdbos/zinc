--- conflicted
+++ resolved
@@ -67,34 +67,11 @@
         Instruction::Load(Load::new(1)),
         Instruction::Load(Load::new(0)),
         Instruction::Add(Add),
-<<<<<<< HEAD
-        Instruction::PushConst(PushConst::new(
-            BigInt::from(0),
-            false,
-            crate::BITLENGTH_BYTE,
-        )),
-        Instruction::StoreByIndex(StoreByIndex::new(2, 1)),
-        Instruction::Load(Load::new(1)),
-        Instruction::PushConst(PushConst::new(
-            BigInt::from(0),
-            false,
-            crate::BITLENGTH_BYTE,
-        )),
-        Instruction::StoreByIndex(StoreByIndex::new(0, 1)),
-        Instruction::Load(Load::new(2)),
-        Instruction::PushConst(PushConst::new(
-            BigInt::from(0),
-            false,
-            crate::BITLENGTH_BYTE,
-        )),
-        Instruction::StoreByIndex(StoreByIndex::new(1, 1)),
-=======
         Instruction::Store(Store::new(2)),
         Instruction::Load(Load::new(1)),
         Instruction::Store(Store::new(0)),
         Instruction::Load(Load::new(2)),
         Instruction::Store(Store::new(1)),
->>>>>>> 505dcf20
         Instruction::PushConst(PushConst::new(
             BigInt::from(1),
             false,
