--- conflicted
+++ resolved
@@ -47,16 +47,7 @@
         Instruction::Load(Load::new(1)),
         Instruction::Load(Load::new(0)),
         Instruction::Add(Add),
-<<<<<<< HEAD
-        Instruction::PushConst(PushConst::new(
-            BigInt::from(0),
-            false,
-            crate::BITLENGTH_BYTE,
-        )),
-        Instruction::StoreByIndex(StoreByIndex::new(0, 1)),
-=======
         Instruction::Store(Store::new(0)),
->>>>>>> 505dcf20
         Instruction::PushConst(PushConst::new(
             BigInt::from(1),
             false,
