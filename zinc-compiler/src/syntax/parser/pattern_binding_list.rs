--- conflicted
+++ resolved
@@ -42,18 +42,8 @@
         loop {
             match self.state {
                 State::BindingPattern => {
-<<<<<<< HEAD
-                    match match initial.take() {
-                        Some(token) => token,
-                        None => stream.borrow_mut().next()?,
-                    } {
-                        token
-                        @
-                        Token {
-=======
                     match crate::syntax::take_or_next(initial.take(), stream.clone())? {
                         token @ Token {
->>>>>>> c7604a67
                             lexeme: Lexeme::Keyword(Keyword::Mut),
                             ..
                         } => {
@@ -62,9 +52,7 @@
                             self.next = next;
                             self.patterns.push(pattern);
                         }
-                        token
-                        @
-                        Token {
+                        token @ Token {
                             lexeme: Lexeme::Identifier(_),
                             ..
                         } => {
@@ -73,9 +61,7 @@
                             self.next = next;
                             self.patterns.push(pattern);
                         }
-                        token
-                        @
-                        Token {
+                        token @ Token {
                             lexeme: Lexeme::Symbol(Symbol::Underscore),
                             ..
                         } => {
